import processing
import os
import sys
from .error import print_error

def process_geotag_properties(import_path,
                              geotag_source="exif",
                              geotag_source_path=None,
                              offset_time=0.0,
                              offset_angle=0.0,
                              local_time=False,
                              sub_second_interval=0.0,
                              use_gps_start_time=False,
                              verbose=False,
                              rerun=False,
                              skip_subfolders=False,
                              video_import_path=None):

    # sanity check if video file is passed
<<<<<<< HEAD
    if video_import_path and (not os.path.isdir(video_import_path) and not os.path.isfile(video_import_path)):
        print("Error, video path " + video_import_path +
=======
    if video_import_path and not os.path.isdir(video_import_path):
        print_error("Error, video path " + video_import_path +
>>>>>>> 1192b291
              " does not exist, exiting...")
        sys.exit(1)

    # in case of video processing, adjust the import path
    if video_import_path:
        # set sampling path
        video_sampling_path = "mapillary_sampled_video_frames"
        video_dirname = video_import_path if os.path.isdir(
            video_import_path) else os.path.dirname(video_import_path)
        import_path = os.path.join(os.path.abspath(import_path), video_sampling_path) if import_path else os.path.join(
            os.path.abspath(video_dirname), video_sampling_path)

    # basic check for all
    if not import_path or not os.path.isdir(import_path):
        print_error("Error, import directory " + import_path +
              " does not exist, exiting...")
        sys.exit(1)

    # get list of file to process
    process_file_list = processing.get_process_file_list(import_path,
                                                         "geotag_process",
                                                         rerun,
                                                         verbose,
                                                         skip_subfolders)

    if not len(process_file_list):
        print("No images to run geotag process")
        print("If the images have already been processed and not yet uploaded, they can be processed again, by passing the argument --rerun")

    # sanity checks
    if geotag_source_path == None and geotag_source != "exif":
        # if geotagging from external log file, path to the external log file
        # needs to be provided, if not, exit
        print_error("Error, if geotagging from external log, rather than image EXIF, you need to provide full path to the log file.")
        processing.create_and_log_process_in_list(process_file_list,
                                                  "geotag_process"
                                                  "failed",
                                                  verbose)
        sys.exit(1)
    elif geotag_source != "exif" and not os.path.isfile(geotag_source_path) and not os.path.isdir(geotag_source_path):
        print_error("Error, " + geotag_source_path +
              " file source of gps/time properties does not exist. If geotagging from external log, rather than image EXIF, you need to provide full path to the log file.")
        processing.create_and_log_process_in_list(process_file_list,
                                                  "geotag_process"
                                                  "failed",
                                                  verbose)
        sys.exit(1)

    # function calls
    if geotag_source == "exif":
        geotag_properties = processing.geotag_from_exif(process_file_list,
                                                        import_path,
                                                        offset_time,
                                                        offset_angle,
                                                        verbose)

    elif geotag_source == "gpx" or geotag_source == "nmea":
        geotag_properties = processing.geotag_from_gps_trace(process_file_list,
                                                             geotag_source,
                                                             geotag_source_path,
                                                             offset_time,
                                                             offset_angle,
                                                             local_time,
                                                             sub_second_interval,
                                                             use_gps_start_time,
                                                             verbose)
    elif geotag_source == "gopro_videos":
        geotag_properties = processing.geotag_from_gopro_video(process_file_list,
                                                               import_path,
                                                               geotag_source_path,
                                                               offset_time,
                                                               offset_angle,
                                                               local_time,
                                                               sub_second_interval,
                                                               use_gps_start_time,
                                                               verbose)
    elif geotag_source == "blackvue_videos":
        geotag_properties = processing.geotag_from_blackvue_video(process_file_list,
                                                                  import_path,
                                                                  geotag_source_path,
                                                                  offset_time,
                                                                  offset_angle,
                                                                  local_time,
                                                                  sub_second_interval,
                                                                  use_gps_start_time,
                                                                  verbose)
    print("Sub process ended")<|MERGE_RESOLUTION|>--- conflicted
+++ resolved
@@ -2,6 +2,7 @@
 import os
 import sys
 from .error import print_error
+
 
 def process_geotag_properties(import_path,
                               geotag_source="exif",
@@ -17,13 +18,8 @@
                               video_import_path=None):
 
     # sanity check if video file is passed
-<<<<<<< HEAD
-    if video_import_path and (not os.path.isdir(video_import_path) and not os.path.isfile(video_import_path)):
+    if video_import_path and not os.path.isdir(video_import_path) and not os.path.isfile(video_import_path):
         print("Error, video path " + video_import_path +
-=======
-    if video_import_path and not os.path.isdir(video_import_path):
-        print_error("Error, video path " + video_import_path +
->>>>>>> 1192b291
               " does not exist, exiting...")
         sys.exit(1)
 
@@ -39,7 +35,7 @@
     # basic check for all
     if not import_path or not os.path.isdir(import_path):
         print_error("Error, import directory " + import_path +
-              " does not exist, exiting...")
+                    " does not exist, exiting...")
         sys.exit(1)
 
     # get list of file to process
@@ -57,7 +53,8 @@
     if geotag_source_path == None and geotag_source != "exif":
         # if geotagging from external log file, path to the external log file
         # needs to be provided, if not, exit
-        print_error("Error, if geotagging from external log, rather than image EXIF, you need to provide full path to the log file.")
+        print_error(
+            "Error, if geotagging from external log, rather than image EXIF, you need to provide full path to the log file.")
         processing.create_and_log_process_in_list(process_file_list,
                                                   "geotag_process"
                                                   "failed",
@@ -65,7 +62,7 @@
         sys.exit(1)
     elif geotag_source != "exif" and not os.path.isfile(geotag_source_path) and not os.path.isdir(geotag_source_path):
         print_error("Error, " + geotag_source_path +
-              " file source of gps/time properties does not exist. If geotagging from external log, rather than image EXIF, you need to provide full path to the log file.")
+                    " file source of gps/time properties does not exist. If geotagging from external log, rather than image EXIF, you need to provide full path to the log file.")
         processing.create_and_log_process_in_list(process_file_list,
                                                   "geotag_process"
                                                   "failed",
