# -*- coding: utf-8 -*-

import datetime
import math

import datetime
import pytz
from tzwhere import tzwhere

WGS84_a = 6378137.0
WGS84_b = 6356752.314245


def ecef_from_lla(lat, lon, alt):
    '''
    Compute ECEF XYZ from latitude, longitude and altitude.

    All using the WGS94 model.
    Altitude is the distance to the WGS94 ellipsoid.
    Check results here http://www.oc.nps.edu/oc2902w/coord/llhxyz.htm

    '''
    a2 = WGS84_a ** 2
    b2 = WGS84_b ** 2
    lat = math.radians(lat)
    lon = math.radians(lon)
    L = 1.0 / math.sqrt(a2 * math.cos(lat) ** 2 + b2 * math.sin(lat) ** 2)
    x = (a2 * L + alt) * math.cos(lat) * math.cos(lon)
    y = (a2 * L + alt) * math.cos(lat) * math.sin(lon)
    z = (b2 * L + alt) * math.sin(lat)
    return x, y, z


def gps_distance(latlon_1, latlon_2):
    '''
    Distance between two (lat,lon) pairs.

    >>> p1 = (42.1, -11.1)
    >>> p2 = (42.2, -11.3)
    >>> 19000 < gps_distance(p1, p2) < 20000
    True
    '''
    x1, y1, z1 = ecef_from_lla(latlon_1[0], latlon_1[1], 0.)
    x2, y2, z2 = ecef_from_lla(latlon_2[0], latlon_2[1], 0.)

    dis = math.sqrt((x1 - x2) ** 2 + (y1 - y2) ** 2 + (z1 - z2) ** 2)

    return dis


<<<<<<< HEAD
=======
def get_max_distance_from_start(latlon_track):
    '''
    Returns the radius of an entire GPS track. Used to calculate whether or not the entire sequence was just stationary video
    Takes a sequence of points as input
    '''
    latlon_list = []
    # Remove timestamps from list
    for idx, point in enumerate(latlon_track):
        lat = latlon_track[idx][1]
        lon = latlon_track[idx][2]
        alt = latlon_track[idx][3]
        latlon_list.append([lat, lon, alt])

    start_position = latlon_list[0]
    max_distance = 0
    for position in latlon_list:
        distance = gps_distance(start_position, position)
        if distance > max_distance:
            max_distance = distance
    return max_distance


def get_total_distance_traveled(latlon_track):
    '''
    Returns the total distance traveled of a GPS track. Used to calculate whether or not the entire sequence was just stationary video
    Takes a sequence of points as input
    '''
    latlon_list = []
    # Remove timestamps from list
    for idx, point in enumerate(latlon_track):
        lat = latlon_track[idx][1]
        lon = latlon_track[idx][2]
        alt = latlon_track[idx][3]
        latlon_list.append([lat, lon, alt])

    total_distance = 0
    last_position = latlon_list[0]
    for position in latlon_list:
        total_distance += gps_distance(last_position, position)
        last_position = position
    return total_distance


>>>>>>> bd374a8d
def gps_speed(distance, delta_t):
    # Most timestamps have 1 second resolution so change zeros in delta_t for
    # 0.5 so that we don't divide by zero
    delta_t_corrected = [0.5 if x == 0 else x for x in delta_t]
    speed = [distance / delta_t_corrected
             for distance, delta_t_corrected in zip(distance, delta_t_corrected)]
    return speed


def dms_to_decimal(degrees, minutes, seconds, hemisphere):
    '''
    Convert from degrees, minutes, seconds to decimal degrees.
    @author: mprins
    '''
    dms = float(degrees) + float(minutes) / 60 + float(seconds) / 3600
    if hemisphere in "WwSs":
        dms = -1 * dms

    return dms


def decimal_to_dms(value, precision):
    '''
    Convert decimal position to degrees, minutes, seconds in a fromat supported by EXIF
    '''
    deg = math.floor(value)
    min = math.floor((value - deg) * 60)
    sec = math.floor((value - deg - min / 60) * 3600 * precision)

    return ((deg, 1), (min, 1), (sec, precision))


def gpgga_to_dms(gpgga):
    '''
    Convert GPS coordinate in GPGGA format to degree/minute/second

    Reference: http://us.cactii.net/~bb/gps.py
    '''
    deg_min, dmin = gpgga.split('.')
    degrees = int(deg_min[:-2])
    minutes = float('%s.%s' % (deg_min[-2:], dmin))
    decimal = degrees + (minutes / 60)
    return decimal


def utc_to_localtime(utc_time):
    utc_offset_timedelta = datetime.datetime.utcnow() - datetime.datetime.now()
    return utc_time - utc_offset_timedelta


def compute_bearing(start_lat, start_lon, end_lat, end_lon):
    '''
    Get the compass bearing from start to end.

    Formula from
    http://www.movable-type.co.uk/scripts/latlong.html
    '''
    # make sure everything is in radians
    start_lat = math.radians(start_lat)
    start_lon = math.radians(start_lon)
    end_lat = math.radians(end_lat)
    end_lon = math.radians(end_lon)

    dLong = end_lon - start_lon

    dPhi = math.log(math.tan(end_lat / 2.0 + math.pi / 4.0) /
                    math.tan(start_lat / 2.0 + math.pi / 4.0))
    if abs(dLong) > math.pi:
        if dLong > 0.0:
            dLong = -(2.0 * math.pi - dLong)
        else:
            dLong = (2.0 * math.pi + dLong)

    y = math.sin(dLong) * math.cos(end_lat)
    x = math.cos(start_lat) * math.sin(end_lat) - \
        math.sin(start_lat) * math.cos(end_lat) * math.cos(dLong)
    bearing = (math.degrees(math.atan2(y, x)) + 360.0) % 360.0

    return bearing


def diff_bearing(b1, b2):
    '''
    Compute difference between two bearings
    '''
    d = abs(b2 - b1)
    d = 360 - d if d > 180 else d
    return d


def offset_bearing(bearing, offset):
    '''
    Add offset to bearing
    '''
    bearing = (bearing + offset) % 360
    return bearing


def normalize_bearing(bearing, check_hex=False):
    '''
    Normalize bearing and convert from hex if
    '''
    if bearing > 360 and check_hex:
        # fix negative value wrongly parsed in exifread
        # -360 degree -> 4294966935 when converting from hex
        bearing = bin(int(bearing))[2:]
        bearing = ''.join([str(int(int(a) == 0)) for a in bearing])
        bearing = -float(int(bearing, 2))
    bearing %= 360
    return bearing


def interpolate_lat_lon(points, t, max_dt=1):
    '''
    Return interpolated lat, lon and compass bearing for time t.

    Points is a list of tuples (time, lat, lon, elevation), t a datetime object.
    '''
    # find the enclosing points in sorted list
    if (t <= points[0][0]) or (t >= points[-1][0]):
        if t <= points[0][0]:
            dt = abs((points[0][0] - t).total_seconds())
        else:
            dt = (t - points[-1][0]).total_seconds()
        if dt > max_dt:
            raise ValueError(
                "time t not in scope of gpx file by {} seconds".format(dt))
        else:
            print(
                "time t not in scope of gpx file by {} seconds, extrapolating...".format(dt))

        if t < points[0][0]:
            before = points[0]
            after = points[1]
        else:
            before = points[-2]
            after = points[-1]
        bearing = compute_bearing(before[1], before[2], after[1], after[2])

        if t == points[0][0]:
            x = points[0]
            return (x[1], x[2], bearing, x[3])

        if t == points[-1][0]:
            x = points[-1]
            return (x[1], x[2], bearing, x[3])
    else:
        for i, point in enumerate(points):
            if t < point[0]:
                if i > 0:
                    before = points[i - 1]
                else:
                    before = points[i]
                after = points[i]
                break

    # weight based on time
    weight = (t - before[0]).total_seconds() / \
        (after[0] - before[0]).total_seconds()

    # simple linear interpolation in case points are not the same
    if before[1] == after[1]:
        lat = before[1]
    else:
        lat = before[1] - weight * before[1] + weight * after[1]

    if before[2] == after[2]:
        lon = before[2]
    else:
        lon = before[2] - weight * before[2] + weight * after[2]

    # camera angle
    bearing = compute_bearing(before[1], before[2], after[1], after[2])

    # altitude
    if before[3] is not None:
        ele = before[3] - weight * before[3] + weight * after[3]
    else:
        ele = None

    return lat, lon, bearing, ele


def write_gpx(filename, gps_trace):
    time_format = "%Y-%m-%dT%H:%M:%S.%f"
    gpx = "<gpx>" + "\n"
    gpx += "<trk>" + "\n"
    gpx += "<name>Mapillary GPX</name>" + "\n"
    gpx += "<trkseg>" + "\n"
    for point in gps_trace:
        lat = point[1]
        lon = point[2]
        if lat == 0 or lon == 0:
            continue
        time = datetime.datetime.strftime(point[0], time_format)[:-3]
        elevation = point[3] if len(point) > 3 else 0
        gpx += "<trkpt lat=\"" + \
            str(lat) + "\" lon=\"" + str(lon) + "\">" + "\n"
        gpx += "<ele>" + str(elevation) + "</ele>" + "\n"
        gpx += "<time>" + time + "</time>" + "\n"
        gpx += "</trkpt>" + "\n"
    gpx += "</trkseg>" + "\n"
    gpx += "</trk>" + "\n"
    gpx += "</gpx>" + "\n"
    with open(filename, "w") as fout:
        fout.write(gpx)


def get_timezone_and_utc_offset(lat, lon):
    tz = tzwhere.tzwhere(forceTZ=True) #TODO: This library takes 2 seconds to initialize. Should be done only once if used for many videos
    timezone_str = tz.tzNameAt(lat, lon)
    if timezone_str is not None:
        timezone = pytz.timezone(timezone_str)
        dt = datetime.datetime.utcnow()
        return [timezone_str, timezone.utcoffset(dt)]
    else:
        print("ERROR: Could not determine timezone")
        return [None, None]<|MERGE_RESOLUTION|>--- conflicted
+++ resolved
@@ -48,8 +48,6 @@
     return dis
 
 
-<<<<<<< HEAD
-=======
 def get_max_distance_from_start(latlon_track):
     '''
     Returns the radius of an entire GPS track. Used to calculate whether or not the entire sequence was just stationary video
@@ -93,7 +91,6 @@
     return total_distance
 
 
->>>>>>> bd374a8d
 def gps_speed(distance, delta_t):
     # Most timestamps have 1 second resolution so change zeros in delta_t for
     # 0.5 so that we don't divide by zero
