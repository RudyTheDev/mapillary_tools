import inspect
from mapillary_tools.process_user_properties import process_user_properties
from mapillary_tools.process_import_meta_properties import process_import_meta_properties
from mapillary_tools.process_geotag_properties import process_geotag_properties
from mapillary_tools.process_sequence_properties import process_sequence_properties
from mapillary_tools.process_upload_params import process_upload_params
from mapillary_tools.insert_MAPJson import insert_MAPJson
from mapillary_tools.process_video import sample_video
from mapillary_tools.post_process import post_process
from mapillary_tools.apply_camera_specific_config import apply_camera_specific_config

class Command:
    name = 'video_process'
    help = "Batch tool : Sample video into images and process image meta data and insert it in image EXIF ImageDescription."

    def add_basic_arguments(self, parser):
        parser.add_argument(
            '--rerun', help='rerun the processing', action='store_true', required=False)
        # user properties
        # user name for the import
        parser.add_argument("--user_name", help="user name", required=True)
        # organization level parameters
        parser.add_argument(
            '--organization_username', help="Specify organization user name", default=None, required=False)
        parser.add_argument(
            '--organization_key', help="Specify organization key", default=None, required=False)
        parser.add_argument('--private',
                            help="Specify whether the import is private", action='store_true', default=False, required=False)
        parser.add_argument(
            '--skip_subfolders', help='Skip all subfolders and import only the images in the given directory path.', action='store_true', default=False, required=False)
        # video specific args
        parser.add_argument('--video_import_path', help='Path to a video or a directory with one or more video files.',
                            action='store', default=None, required=False)
        parser.add_argument('--video_sample_interval',
                            help='Time interval for sampled video frames in seconds', default=2, type=float, required=False)
        parser.add_argument("--video_duration_ratio",
                            help="Real time video duration ratio of the under or oversampled video duration.", type=float, default=1.0, required=False)
        parser.add_argument("--video_start_time", help="Video start time in epochs (milliseconds)",
                            type=int, default=None, required=False)

    def add_advanced_arguments(self, parser):
        # master upload
        parser.add_argument('--master_upload', help='Process images with a master key, note: only used by Mapillary employees',
                            action='store_true', default=False, required=False)
        #import meta
        parser.add_argument(
            "--device_make", help="Specify device manufacturer. Note this input has precedence over the input read from the import source file.", default=None, required=False)
        parser.add_argument(
            "--device_model", help="Specify device model. Note this input has precedence over the input read from the import source file.", default=None, required=False)
        parser.add_argument(
            '--add_file_name', help="Add original file name to EXIF. Note this input has precedence over the input read from the import source file.", action='store_true', required=False)
        parser.add_argument(
            '--exclude_import_path', help="If local file name is to be added exclude import_path from the name.", action='store_true', required=False)
        parser.add_argument(
            "--exclude_path", help="If local file name is to be added, specify the path to be excluded.", default=None, required=False)
        parser.add_argument(
            '--windows_path', help="If local file name is to be added with --add_file_name, added it as a windows path.", action='store_true', required=False)
        parser.add_argument(
            '--add_import_date', help="Add import date.", action='store_true', required=False)
        parser.add_argument('--orientation', help='Specify the image orientation in degrees. Note this might result in image rotation. Note this input has precedence over the input read from the import source file.',
                            choices=[0, 90, 180, 270], type=int, default=None, required=False)
        parser.add_argument(
            "--GPS_accuracy", help="GPS accuracy in meters. Note this input has precedence over the input read from the import source file.", default=None, required=False)
        parser.add_argument(
            "--camera_uuid", help="Custom string used to differentiate different captures taken with the same camera make and model.", default=None, required=False)

        # geotagging
        parser.add_argument('--geotag_source', help='Provide the source of date/time and gps information needed for geotagging.', action='store',
                            choices=['exif', 'gpx', 'gopro_videos', 'nmea', 'blackvue_videos'], default="exif", required=False)
        parser.add_argument(
            '--geotag_source_path', help='Provide the path to the file source of date/time and gps information needed for geotagging.', action='store',
            default=None, required=False)
        parser.add_argument(
            '--local_time', help='Assume image timestamps are in your local time', action='store_true', default=False, required=False)
        parser.add_argument('--sub_second_interval',
                            help='Sub second time between shots. Used to set image times with sub-second precision',
                            type=float, default=0.0, required=False)
        parser.add_argument('--offset_time', default=0., type=float,
                            help='time offset between the camera and the gps device, in seconds.', required=False)
        parser.add_argument('--offset_angle', default=0., type=float,
                            help='offset camera angle (90 for right facing, 180 for rear facing, -90 for left facing)', required=False)
        parser.add_argument("--use_gps_start_time",
                            help="Use GPS trace starting time in case of derivating timestamp from filename.", action="store_true", default=False, required=False)

        # sequence
        parser.add_argument('--cutoff_distance', default=600., type=float,
                            help='maximum gps distance in meters within a sequence', required=False)
        parser.add_argument('--cutoff_time', default=60., type=float,
                            help='maximum time interval in seconds within a sequence', required=False)
        parser.add_argument('--interpolate_directions',
                            help='perform interpolation of directions', action='store_true', required=False)
        parser.add_argument('--keep_duplicates',
                            help='keep duplicates, ie do not flag duplicates for upload exclusion, but keep them to be uploaded', action='store_true', required=False, default=False)
        parser.add_argument('--duplicate_distance',
                            help='max distance for two images to be considered duplicates in meters', type=float, default=0.1, required=False)
        parser.add_argument(
            '--duplicate_angle', help='max angle for two images to be considered duplicates in degrees', type=float, default=5, required=False)
        # EXIF insert
        parser.add_argument('--skip_EXIF_insert', help='Skip inserting the extracted data into image EXIF.',
                            action='store_true', default=False, required=False)
        parser.add_argument('--keep_original', help='Do not overwrite original images, instead save the processed images in a new directory called "processed_images" located in .mapillary in the import_path.',
                            action='store_true', default=False, required=False)
        parser.add_argument('--overwrite_all_EXIF_tags', help='Overwrite the rest of the EXIF tags, whose values are changed during the processing. Default is False, which will result in the processed values to be inserted only in the EXIF Image Description tag.',
                            action='store_true', default=False, required=False)
        parser.add_argument('--overwrite_EXIF_time_tag', help='Overwrite the capture time EXIF tag with the value obtained in process.',
                            action='store_true', default=False, required=False)
        parser.add_argument('--overwrite_EXIF_gps_tag', help='Overwrite the gps EXIF tag with the value obtained in process.',
                            action='store_true', default=False, required=False)
        parser.add_argument('--overwrite_EXIF_direction_tag', help='Overwrite the camera direction EXIF tag with the value obtained in process.',
                            action='store_true', default=False, required=False)
        parser.add_argument('--overwrite_EXIF_orientation_tag', help='Overwrite the orientation EXIF tag with the value obtained in process.',
                            action='store_true', default=False, required=False)
        # post process
        parser.add_argument('--summarize', help='Summarize import for given import path.',
                            action='store_true', default=False, required=False)
        parser.add_argument('--move_all_images', help='Move all images in import_path according to import state.',
                            action='store_true', default=False, required=False)
        parser.add_argument('--move_duplicates', help='Move images in case they were flagged as duplicates.',
                            action='store_true', default=False, required=False)
        parser.add_argument('--move_uploaded', help='Move images according to upload state.',
                            action='store_true', default=False, required=False)
        parser.add_argument('--move_sequences', help='Move images into sequence folders.',
                            action='store_true', default=False, required=False)
        parser.add_argument('--save_as_json', help='Save summary or file status list in a json.',
                            action='store_true', default=False, required=False)
        parser.add_argument('--list_file_status', help='List file status for given import path.',
                            action='store_true', default=False, required=False)
        parser.add_argument('--push_images', help='Push images uploaded in given import path.',
                            action='store_true', default=False, required=False)
        parser.add_argument(
            '--split_import_path', help='If splitting the import path into duplicates, sequences, success and failed uploads, provide a path for the splits.', default=None, required=False)
        parser.add_argument('--save_local_mapping', help='Save the mapillary photo uuid to local file mapping in a csv.',
                            action='store_true', default=False, required=False)

        # add custom meta data in a form of a string consisting of a triplet
        # "name,type,value"
        parser.add_argument('--custom_meta_data', help='Add custom meta data to all images. Required format of input is a string, consisting of the meta data name, type and value, separated by a comma for each entry, where entries are separated by semicolon. Supported types are long, double, string, boolean, date. Example for two meta data entries "random_name1,double,12.34;random_name2,long,1234"',
                            default=None, required=False)

    def run(self, args):
        vars_args = vars(args)
<<<<<<< HEAD
        if "geotag_source" in vars_args and vars_args["geotag_source"] == 'blackvue_videos' and ("device_make" not in vars_args or ("device_make" in vars_args and not vars_args["device_make"])):
            vars_args["device_make"] = "Blackvue"
        if "device_make" in vars_args and vars_args["device_make"] and vars_args["device_make"].lower() == "blackvue":
            vars_args["duplicate_angle"] = 360
        sample_video(**({k: v for k, v in vars_args.iteritems()
=======

        vars_args = apply_camera_specific_config(vars_args)
        
        sample_video(**({k: v for k, v in vars_args.iteritems() 
>>>>>>> 7ca733d6
                         if k in inspect.getargspec(sample_video).args}))

        process_user_properties(**({k: v for k, v in vars_args.iteritems()
                                    if k in inspect.getargspec(process_user_properties).args}))

        process_import_meta_properties(
            **({k: v for k, v in vars_args.iteritems() if k in inspect.getargspec(process_import_meta_properties).args}))

        process_geotag_properties(
            **({k: v for k, v in vars_args.iteritems() if k in inspect.getargspec(process_geotag_properties).args}))

        process_sequence_properties(
            **({k: v for k, v in vars_args.iteritems() if k in inspect.getargspec(process_sequence_properties).args}))

        process_upload_params(**({k: v for k, v in vars_args.iteritems()
                                  if k in inspect.getargspec(process_upload_params).args}))

        insert_MAPJson(**({k: v for k, v in vars_args.iteritems()
                           if k in inspect.getargspec(insert_MAPJson).args}))

        print("Process done.")

        post_process(**({k: v for k, v in vars_args.iteritems()
                         if k in inspect.getargspec(post_process).args}))<|MERGE_RESOLUTION|>--- conflicted
+++ resolved
@@ -8,6 +8,7 @@
 from mapillary_tools.process_video import sample_video
 from mapillary_tools.post_process import post_process
 from mapillary_tools.apply_camera_specific_config import apply_camera_specific_config
+
 
 class Command:
     name = 'video_process'
@@ -139,18 +140,10 @@
 
     def run(self, args):
         vars_args = vars(args)
-<<<<<<< HEAD
-        if "geotag_source" in vars_args and vars_args["geotag_source"] == 'blackvue_videos' and ("device_make" not in vars_args or ("device_make" in vars_args and not vars_args["device_make"])):
-            vars_args["device_make"] = "Blackvue"
-        if "device_make" in vars_args and vars_args["device_make"] and vars_args["device_make"].lower() == "blackvue":
-            vars_args["duplicate_angle"] = 360
-        sample_video(**({k: v for k, v in vars_args.iteritems()
-=======
 
         vars_args = apply_camera_specific_config(vars_args)
-        
-        sample_video(**({k: v for k, v in vars_args.iteritems() 
->>>>>>> 7ca733d6
+
+        sample_video(**({k: v for k, v in vars_args.iteritems()
                          if k in inspect.getargspec(sample_video).args}))
 
         process_user_properties(**({k: v for k, v in vars_args.iteritems()
