--- conflicted
+++ resolved
@@ -92,10 +92,10 @@
 * Add better progress bars and information output in process
 * Support Blackvue videos with embedded gps data
 * Add a simple `download` command to download all the blurred imaged from Mapillary for a certain `import_path`
-* Support import of multiple videos 
+* Support import of multiple videos
 
 ### Breaking changes
-* Argument `--video_file` was renamed to `--video_import_path` as directories of one or more videos can now be processed and uploaded. Note that even if one video is to be processed and uploaded, the directory of the video should be specified as the video import path and not the video file itself. 
+* Argument `--video_file` was renamed to `--video_import_path` as directories of one or more videos can now be processed and uploaded. Note that even if one video is to be processed and uploaded, the directory of the video should be specified as the video import path and not the video file itself.
 * Only the Image Description EXIF tag is overwritten with the mapillary image description which includes all the data obtained during the `process` command. If one would like the rest of the tags to be overwritten, an additional argument needs to be passed under advanced usage. Single specific tags can also be overwritten by additional specific corresponding arguments.
 
 ## 0.3.1 (2018-12-10)
@@ -103,11 +103,7 @@
 ### Features and improvements
 * mapillary_tools available to be downloaded and installed as a package
 
-<<<<<<< HEAD
-## 0.4.0 (2018-01-10)
-=======
 ## 0.4.0 (2019-01-10)
->>>>>>> bd374a8d
 
 ### Features and improvements
 * Improved upload stability
@@ -123,17 +119,15 @@
 ### Bug fixes
 * Store username in case authenticating manually
 
-<<<<<<< HEAD
 ## 0.4.1 (2018-01-22)
 
 ### Features and improvements
  * Fix ipc exif encoding to support desktop uploader
- 
+
 ## 0.4.2 (2018-01-25)
 
 ### Features and improvements
  * Enable JWT authentication to support desktop uploader
-=======
 ## 0.5.0 (2019-03-27)
 
 ### Features and improvements
@@ -144,5 +138,4 @@
 
 ### Bug fixes
 
-* Fixed bug where orientation was ignored if it was 0
->>>>>>> bd374a8d
+* Fixed bug where orientation was ignored if it was 0